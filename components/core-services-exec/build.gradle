/*
 * Copyright (c) 2017 Informatics Matters Ltd.
 *
 * Licensed under the Apache License, Version 2.0 (the "License");
 * you may not use this file except in compliance with the License.
 * You may obtain a copy of the License at
 *
 * http://www.apache.org/licenses/LICENSE-2.0
 *
 * Unless required by applicable law or agreed to in writing, software
 * distributed under the License is distributed on an "AS IS" BASIS,
 * WITHOUT WARRANTIES OR CONDITIONS OF ANY KIND, either express or implied.
 * See the License for the specific language governing permissions and
 * limitations under the License.
 */

description = 'service execution utils'

apply plugin: 'groovy'


apply plugin: 'org.unbroken-dome.test-sets'

buildscript {
    repositories {
        jcenter()
    }

    dependencies {
        classpath 'org.unbroken-dome.gradle-plugins:gradle-testsets-plugin:1.2.0'
    }
}

dependencies {
    compile project(':common')
    compile project(':common-utils')
    compile project(':common-camel')
    compile project(':core-services-common')
    compile project(':core-services-client')

    compile "org.codehaus.groovy:groovy-all:$groovyVersion"
    compile "org.postgresql:postgresql:$postgresDriverVersion"
    compile 'com.github.docker-java:docker-java:3.0.7'
<<<<<<< HEAD
    compile 'io.fabric8:openshift-client:3.0.3'
=======
    compile 'io.fabric8:openshift-client:3.1.7'
>>>>>>> 4fcfb21d
    compile('io.nextflow:nextflow:0.25.4') {
        exclude group:'ch.qos.logback',module:'logback-classic'
    }

    testCompile "org.apache.camel:camel-jetty:$camelVersion"
    testCompile project(':core-test')
    testCompile "cglib:cglib-nodep:3.2.0"
}

/* Integration test setup is borrowed from here:
 * http://www.petrikainulainen.net/programming/gradle/getting-started-with-gradle-integration-testing-with-the-testsets-plugin/
 * */
testSets {
    integrationTest
}

//check.dependsOn integrationTest
integrationTest.mustRunAfter test

tasks.withType(Test) {
    environment "SQUONK_CONTAINER_RUNNER_TYPE", "Docker"
    reports.html.destination = file("${reporting.baseDir}/${name}")
}

integrationTest {
    dependsOn rootProject.tasks.integrationTestEnvPrepare
    finalizedBy rootProject.tasks.integrationTestEnvShutdown
}

project.integrationTest {
    outputs.upToDateWhen { false }
}<|MERGE_RESOLUTION|>--- conflicted
+++ resolved
@@ -41,11 +41,7 @@
     compile "org.codehaus.groovy:groovy-all:$groovyVersion"
     compile "org.postgresql:postgresql:$postgresDriverVersion"
     compile 'com.github.docker-java:docker-java:3.0.7'
-<<<<<<< HEAD
-    compile 'io.fabric8:openshift-client:3.0.3'
-=======
     compile 'io.fabric8:openshift-client:3.1.7'
->>>>>>> 4fcfb21d
     compile('io.nextflow:nextflow:0.25.4') {
         exclude group:'ch.qos.logback',module:'logback-classic'
     }
