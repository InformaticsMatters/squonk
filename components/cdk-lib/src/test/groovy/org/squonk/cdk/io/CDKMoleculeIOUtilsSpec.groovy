/*
 * Copyright (c) 2017 Informatics Matters Ltd.
 *
 * Licensed under the Apache License, Version 2.0 (the "License");
 * you may not use this file except in compliance with the License.
 * You may obtain a copy of the License at
 *
 * http://www.apache.org/licenses/LICENSE-2.0
 *
 * Unless required by applicable law or agreed to in writing, software
 * distributed under the License is distributed on an "AS IS" BASIS,
 * WITHOUT WARRANTIES OR CONDITIONS OF ANY KIND, either express or implied.
 * See the License for the specific language governing permissions and
 * limitations under the License.
 */

package org.squonk.cdk.io

import org.openscience.cdk.ChemFile
import org.openscience.cdk.DefaultChemObjectBuilder
import org.openscience.cdk.fingerprint.SignatureFingerprinter
<<<<<<< HEAD
import org.openscience.cdk.interfaces.IChemObjectBuilder
import org.openscience.cdk.io.listener.PropertiesListener
import org.openscience.cdk.signature.MoleculeSignature
import org.openscience.cdk.smiles.SmiFlavor
import org.openscience.cdk.smiles.SmilesGenerator
import org.squonk.types.MoleculeObject
import org.openscience.cdk.ChemFile
=======
>>>>>>> 1102458d
import org.openscience.cdk.interfaces.IAtomContainer
import org.openscience.cdk.interfaces.IPDBPolymer
import org.openscience.cdk.io.*
import org.openscience.cdk.io.formats.IChemFormat
import org.openscience.cdk.signature.MoleculeSignature
import org.openscience.cdk.silent.AtomContainer
import org.openscience.cdk.silent.SilentChemObjectBuilder
import org.openscience.cdk.smiles.SmiFlavor
import org.openscience.cdk.smiles.SmilesGenerator
import org.openscience.cdk.smiles.SmilesParser
import org.openscience.cdk.tools.CDKHydrogenAdder
import org.openscience.cdk.tools.manipulator.AtomContainerManipulator
import org.openscience.cdk.tools.manipulator.ChemFileManipulator
import org.squonk.data.Molecules
import org.squonk.types.CDKSDFile
import org.squonk.types.MoleculeObject
import org.squonk.util.IOUtils
<<<<<<< HEAD
import spock.lang.Ignore

import java.util.zip.GZIPInputStream
=======
>>>>>>> 1102458d
import spock.lang.Specification

import java.util.zip.GZIPInputStream

/**
 *
 * @author timbo
 */
class CDKMoleculeIOUtilsSpec extends Specification {


    void "molecule iterable for smiles"() {

        String smiles5 = '''CC1=CC(=O)C=CC1=O	1
S(SC1=NC2=CC=CC=C2S1)C3=NC4=C(S3)C=CC=C4	2
OC1=C(Cl)C=C(C=C1[N+]([O-])=O)[N+]([O-])=O	3
[O-][N+](=O)C1=CNC(=N)S1	4
NC1=CC2=C(C=C1)C(=O)C3=C(C=CC=C3)C2=O	5'''

        when:
        def iter = CDKMoleculeIOUtils.moleculeIterable(new ByteArrayInputStream(smiles5.getBytes()))

        then:
        iter != null
        iter.iterator().collect().size() == 5
    }


    void "molecule iterable for sdf"() {

        String file = '../../data/testfiles/dhfr_standardized.sdf.gz'
        GZIPInputStream gzip = new GZIPInputStream(new FileInputStream(file))

        when:
        def iter = CDKMoleculeIOUtils.moleculeIterable(gzip)

        then:
        iter != null
        iter.iterator().collect().size() == 756
    }

    void "read molecule guess format"() {

        expect:
        IAtomContainer mol = CDKMoleculeIOUtils.readMolecule(source)
        mol.getAtomCount() > 0

        where:
        source << [Molecules.ethanol.smiles, Molecules.ethanol.v2000, Molecules.ethanol.v3000]
    }

    void "read molecule with format"() {

        expect:
        CDKMoleculeIOUtils.readMolecule(source, format) instanceof IAtomContainer

        where:
        source                   | format
        Molecules.ethanol.smiles | "smiles"
        Molecules.ethanol.v2000  | "mol:v2"
        Molecules.ethanol.v3000  | "mol:v3"
        Molecules.ethanol.v2000  | "mol"
        Molecules.ethanol.v3000  | "mol"
    }

    void "cdk convert molecule formats"() {

        SmilesParser smilesParser = new SmilesParser(DefaultChemObjectBuilder.getInstance())

        expect:
        def mol = smilesParser.parseSmiles(Molecules.ethanol.smiles)
        String m = CDKMoleculeIOUtils.convertToFormat(mol, format)
        m.length() > 0
        m.contains(result)

        where:
        format   | result
        "mol"    | "V2000"
        "mol:v2" | "V2000"
        "mol:v3" | "V3000"
        "smiles" | "CCO"
    }

    void "test read multiple v2000"() {

        when:
        IChemFormat format = new FormatFactory().guessFormat(new ByteArrayInputStream(Molecules.ethanol.v2000.getBytes()));
        ISimpleChemObjectReader reader = (ISimpleChemObjectReader) (Class.forName(format.getReaderClassName()).newInstance());
        reader.setReader(new ByteArrayInputStream(Molecules.ethanol.v2000.getBytes()));
        ChemFile chemFile = reader.read(new ChemFile());
        List<IAtomContainer> containersList = ChemFileManipulator.getAllAtomContainers(chemFile);

        then:
        containersList != null
        containersList.size() == 1
    }

//    void "test read multiple v3000"() {
//
//        when:
//        IChemFormat format = new FormatFactory().guessFormat(new ByteArrayInputStream(v3000.getBytes()));
//        ISimpleChemObjectReader reader = (ISimpleChemObjectReader) (Class.forName(format.getReaderClassName()).newInstance());
//        reader.setReader(new ByteArrayInputStream(v3000.getBytes()));
//        ChemFile chemFile = reader.read(new ChemFile());
//        List<IAtomContainer> containersList = ChemFileManipulator.getAllAtomContainers(chemFile);
//
//        then:
//        containersList != null
//        containersList.size() == 1
//    }

    void "test read single v3000"() {

        when:
        IChemFormat format = new FormatFactory().guessFormat(new ByteArrayInputStream(Molecules.ethanol.v3000.getBytes()));
        ISimpleChemObjectReader reader = (ISimpleChemObjectReader) (Class.forName(format.getReaderClassName()).newInstance());
        reader.setReader(new ByteArrayInputStream(Molecules.ethanol.v3000.getBytes()));
        IAtomContainer mol = reader.read(new AtomContainer());

        then:
        mol != null
    }

    void "reader direct single v2000"() {

        when:
        ISimpleChemObjectReader reader = new MDLV2000Reader(new ByteArrayInputStream(Molecules.ethanol.v2000.getBytes()))
        IAtomContainer mol = reader.read(new AtomContainer())

        then:
        mol != null
    }

    void "reader direct single v3000"() {

        when:
        ISimpleChemObjectReader reader = new MDLV3000Reader(new ByteArrayInputStream(Molecules.ethanol.v3000.getBytes()))
        IAtomContainer mol = reader.read(new AtomContainer())

        then:
        mol != null
    }

    void "reader direct multiple v2000"() {

        when:
        ISimpleChemObjectReader reader = new MDLV2000Reader(new ByteArrayInputStream(Molecules.ethanol.v2000.getBytes()))
        ChemFile chemFile = reader.read(new ChemFile());
        List<IAtomContainer> containersList = ChemFileManipulator.getAllAtomContainers(chemFile);

        then:
        containersList != null
        containersList.size() == 1
    }

//    void "reader direct multiple v3000"() {
//
//        when:
//        ISimpleChemObjectReader reader = new MDLV3000Reader(new ByteArrayInputStream(v3000.getBytes()))
//        ChemFile chemFile = reader.read(new ChemFile());
//        List<IAtomContainer> containersList = ChemFileManipulator.getAllAtomContainers(chemFile);
//
//        then:
//        containersList != null
//        containersList.size() == 1
//    }


    void "write sdf"() {

        def mols = [
                new MoleculeObject('CC1=CC(=O)C=CC1=O', 'smiles', [fruit: 'apple', index: 1]),
                new MoleculeObject('S(SC1=NC2=CC=CC=C2S1)', 'smiles', [fruit: 'orange', index: 2]),
                new MoleculeObject('CC(=O)OC(CC([O-])=O)C[N+](C)(C)C', 'smiles', [fruit: 'pear', index: 3]),
                new MoleculeObject('[O-][N+](=O)C1=CC(=C(Cl)C=C1)[N+]([O-])=O', 'smiles', [fruit: 'banana', index: 4]),
                new MoleculeObject('OC1C(O)C(O)C(OP(O)(O)=O)C(O)C1O', 'smiles', [fruit: 'melon', index: 5])
        ]

        when:
        CDKSDFile sdf = CDKMoleculeIOUtils.covertToSDFile(mols.stream(), true)
        String content = IOUtils.convertStreamToString(sdf.inputStream)
        //println content

        then:
        content.length() > 0
        content.split('fruit').length == 6
    }

    void "write sdf handle invalid continue"() {

        def mols = [
                new MoleculeObject('CC1=CC(=O)C=CC1=O', 'smiles', [fruit: 'apple', index: 1]),
                new MoleculeObject('S(SC1=NC2=CC=CC=C2S1)', 'smiles', [fruit: 'orange', index: 2]),
                new MoleculeObject('CC(=OZZZZZZZZZZZ(C)(C)C', 'smiles', [fruit: 'pear', index: 3]),
                new MoleculeObject('[O-][N+](=O)C1=CC(=C(Cl)C=C1)[N+]([O-])=O', 'smiles', [fruit: 'banana', index: 4]),
                new MoleculeObject('OC1C(O)C(O)C(OP(O)(O)=O)C(O)C1O', 'smiles', [fruit: 'melon', index: 5])
        ]

        when:
        CDKSDFile sdf = CDKMoleculeIOUtils.covertToSDFile(mols.stream(), false)
        String content = IOUtils.convertStreamToString(sdf.inputStream)
        //println content

        then:
        content.length() > 0
        content.split('fruit').length == 6
    }

    void "write sdf handle invalid fail"() {

        // this doesn't work very well.
        // rather than throwing exception the results are truncated
        // this is because the stream procecssing is being done in a different thread.

        def mols = [
                new MoleculeObject('CC1=CC(=O)C=CC1=O', 'smiles', [fruit: 'apple', index: 1]),
                new MoleculeObject('S(SC1=NC2=CC=CC=C2S1)', 'smiles', [fruit: 'orange', index: 2]),
                new MoleculeObject('CC(=OZZZZZZZZZZZ(C)(C)C', 'smiles', [fruit: 'pear', index: 3]),
                new MoleculeObject('[O-][N+](=O)C1=CC(=C(Cl)C=C1)[N+]([O-])=O', 'smiles', [fruit: 'banana', index: 4]),
                new MoleculeObject('OC1C(O)C(O)C(OP(O)(O)=O)C(O)C1O', 'smiles', [fruit: 'melon', index: 5])
        ]

        when:
        CDKSDFile sdf = CDKMoleculeIOUtils.covertToSDFile(mols.stream(), true)
        String content = IOUtils.convertStreamToString(sdf.inputStream)
        //println content

        then:
        content.length() > 0
        content.split('fruit').length == 3 // ideally this would throw exception.
    }

    void "write sdf kinase"() {

        def dataset = Molecules.datasetFromSDF(Molecules.KINASE_INHIBS_SDF)

        when:
        CDKSDFile sdf = CDKMoleculeIOUtils.covertToSDFile(dataset.getStream(), true)
        String content = IOUtils.convertStreamToString(sdf.inputStream)
        //println content

        then:
        content.length() > 0
        content.split('<mr_id>').length == 37
    }


    void "write csv kinase"() {

        String file = '../../data/testfiles/dhfr_standardized.sdf.gz'
        GZIPInputStream input = new GZIPInputStream(new FileInputStream(file))

        when:
        Iterable<IAtomContainer> mols = CDKMoleculeIOUtils.moleculeIterable(input)
        Iterator iter = mols.iterator()

        def propnames = [] as HashSet
        while (iter.hasNext()) {
            def mol = iter.next()
            def props = mol.getProperties()
            props.each { k, v ->
                if (!propnames.contains(k) && !k.startsWith("cdk:")) {
                    propnames.add(k)
                }
            }
        }

        iter = mols.iterator()
        SmilesGenerator generator = new SmilesGenerator(SmiFlavor.Absolute);

        //print "smiles"
        propnames.each { n ->
            //print "," + n
        }
        //println ""
        while (iter.hasNext()) {
            def mol = iter.next()
            String smi = generator.create(mol);
            //print smi

            def props = mol.getProperties()
            propnames.each { n ->
                //print "," + props[n]
            }
            //println ""
        }


        then:
        1 == 1

        cleanup:
        input?.close()

    }


    void "read pdb write mol2"() {
        InputStream is = new GZIPInputStream(new FileInputStream("../../data/testfiles/1cx2.pdb.gz"))
        PDBReader reader = new PDBReader(is);
        ChemFile file = reader.read(new ChemFile());
        IPDBPolymer structure = (IPDBPolymer) ChemFileManipulator
                .getAllAtomContainers(file).get(0);

        //println structure.getClass().name

//        structure.structures.each {
//            println "${it.getClass().name} ${it.structureType} ${it.startChainID} ${it.endChainID}"
//        }

//        structure.strands.each { k,v ->
//            println "$k $v.strandType $v.monomerCount"
//            v.monomers.each { n, m ->
//                println "  $m.monomerName $m.monomerType $m.atoms.length"
//            }
//        }

        def out = new ByteArrayOutputStream()


        when:
        Mol2Writer writer = new Mol2Writer(out)
        writer.write(structure)
        writer.close()

        then:
        String result = new String(out.toByteArray())
        //println result
        result.length() > 0

        cleanup:
        is.close()
    }

    void "read smiles write mol2"() {
        SmilesParser sp = new SmilesParser(SilentChemObjectBuilder.getInstance());
        IAtomContainer m = sp.parseSmiles("c1ccccc1");

        def out = new ByteArrayOutputStream()


        when:
        Mol2Writer writer = new Mol2Writer(out)
        writer.write(m)
        writer.close()

        then:
        String result = new String(out.toByteArray())
        //println result
        result.length() > 0

    }

    void "read mol2 protein"() {
        InputStream is = new GZIPInputStream(new FileInputStream("../../data/testfiles/protein.mol2.gz"))
        Mol2Reader reader = new Mol2Reader(is);


        when:
        ChemFile file = reader.read(new ChemFile());
        def mols = ChemFileManipulator.getAllAtomContainers(file)


        then:
        mols.size() == 1
        //println mols[0].getClass().name

    }


    void "read mol2 ligand"() {
        InputStream is = new FileInputStream("../../data/testfiles/ligand.mol2")
        Mol2Reader reader = new Mol2Reader(is)

        when:
        def file = reader.read(new ChemFile())
        def mol = ChemFileManipulator.getAllAtomContainers(file).get(0)
        AtomContainerManipulator.percieveAtomTypesAndConfigureAtoms(mol)
        CDKHydrogenAdder.getInstance(mol.getBuilder()).addImplicitHydrogens(mol)
        mol.atoms().each {
            it.implicitHydrogenCount = 0
        }
        def out = new ByteArrayOutputStream()
        def writer = new SMILESWriter(out)
        writer.writeAtomContainer(mol)
        def result = new String(out.toByteArray())

        then:
        //println result
        result.length() > 0

    }


    void "signatures for sdf"() {

        //String file = '../../data/testfiles/Kinase_inhibs.sdf.gz'
        String file = "../../data/testfiles/dhfr_standardized.sdf.gz"
        GZIPInputStream gzip = new GZIPInputStream(new FileInputStream(file))

        when:
        def iter = CDKMoleculeIOUtils.moleculeIterable(gzip)
        SignatureFingerprinter fingerprinter = new SignatureFingerprinter(3)
        def soFar = [] as HashSet
        int i = 0
        def sigs = iter.collect { m ->
            MoleculeSignature moleculeSignature = new MoleculeSignature(m);
            String canonicalSignature = moleculeSignature.toCanonicalString();
            //println "================================================"
            //println canonicalSignature
            def fp = fingerprinter.getRawFingerprint(m)
            //println "------------------------------------------------"
            fp.each { k, v ->
                soFar << k
                //println "$v $k"
            }
            //println "$i ${soFar.size()}"
            i++
            return canonicalSignature
        }

        then:
        sigs.size() == 756
    }

    /** Tests that CDK has not regressed wrt handling the title line
     *
     */
    void "title line"() {

        SmilesParser parser = new SmilesParser(SilentChemObjectBuilder.getInstance())
        ByteArrayOutputStream out = new ByteArrayOutputStream()
        SDFWriter sdf = new SDFWriter(out)
        sdf.write(parser.parseSmiles(smiles))
        sdf.close()
        def txt = new String(out.toByteArray())

        expect:
        txt.contains("ethanol") == result
        txt.contains("cdk:Title") == false

        where:
        smiles        | result
        "CCO"         | false
        "CCO ethanol" | true
    }

<<<<<<< HEAD

    static String aromatic_molfile = '''
  Mrv1729 12031811142D          

  6  6  0  0  0  0            999 V2000
  -11.3170    3.4589    0.0000 C   0  0  0  0  0  0  0  0  0  0  0  0
  -12.0314    3.0464    0.0000 C   0  0  0  0  0  0  0  0  0  0  0  0
  -12.0314    2.2214    0.0000 C   0  0  0  0  0  0  0  0  0  0  0  0
  -11.3170    1.8089    0.0000 C   0  0  0  0  0  0  0  0  0  0  0  0
  -10.6025    2.2214    0.0000 C   0  0  0  0  0  0  0  0  0  0  0  0
  -10.6025    3.0464    0.0000 C   0  0  0  0  0  0  0  0  0  0  0  0
  1  2  4  0  0  0  0
  2  3  4  0  0  0  0
  3  4  4  0  0  0  0
  4  5  4  0  0  0  0
  5  6  4  0  0  0  0
  1  6  4  0  0  0  0
M  END
'''

    /** SDF format does not allow aromatic bonds as they are a query feature in MDL land, but it is common to find
     * SDFs with aromatic structures and CDK has a option to allow this that we turn on.
     * This test checks that this works.
     *
     */
    void "write aromatic sdf"() {


        IAtomContainer iac = CDKMoleculeIOUtils.v2000ToMolecule(aromatic_molfile)
        ByteArrayOutputStream out = new ByteArrayOutputStream()
        SDFWriter writer = CDKMoleculeIOUtils.createSDFWriter(out)

        when:
        writer.write(iac)
        writer.close()

        then:
        new String(out.toByteArray()).endsWith('$$$$\n')
    }

    void "simple sdfwriter write"() {

//        MDLV2000Reader reader = new MDLV2000Reader(new ByteArrayInputStream(aromatic_molfile.bytes))
//        IAtomContainer iac = reader.read(new AtomContainer());

        SmilesParser parser = new SmilesParser(SilentChemObjectBuilder.getInstance())
        IAtomContainer iac = parser.parseSmiles("c1ccccc1")

        println "Bond 1 is aromatic? ${iac.getBond(1).isAromatic()}"
        ByteArrayOutputStream out = new ByteArrayOutputStream()
        SDFWriter writer = new SDFWriter(out)
//        Properties props = new Properties()
//        props.setProperty("WriteAromaticBondTypes", "true")
//        writer.addChemObjectIOListener(new PropertiesListener(props))
//        writer.customizeJob()

        when:
        writer.write(iac)
        writer.close()
        String sdf = new String(out.toByteArray())
        println sdf

        then:
        sdf.endsWith('$$$$\n')
    }

    void "simple v2000writer write"() {

        MDLV2000Reader reader = new MDLV2000Reader(new ByteArrayInputStream(aromatic_molfile.bytes))
        IAtomContainer iac = reader.read(new AtomContainer());

//        SmilesParser parser = new SmilesParser(SilentChemObjectBuilder.getInstance())
//        IAtomContainer iac = parser.parseSmiles("c1ccccc1")

        println "Bond 1 is aromatic? ${iac.getBond(1).isAromatic()}"
        ByteArrayOutputStream out = new ByteArrayOutputStream()
        MDLV2000Writer writer = new MDLV2000Writer(out)
        Properties props = new Properties()
        props.setProperty("WriteAromaticBondTypes", "true")
        writer.addChemObjectIOListener(new PropertiesListener(props))
        writer.customizeJob()

        when:
        writer.write(iac)
        writer.close()
        String sdf = new String(out.toByteArray())
        println sdf

        then:
        sdf.endsWith('END\n')
    }

    // fails because MDLV3000Writer does not seem to have a customizeJob() method
    @Ignore
    void "simple v3000writer write"() {

        MDLV2000Reader reader = new MDLV2000Reader(new ByteArrayInputStream(aromatic_molfile.bytes))
        IAtomContainer iac = reader.read(new AtomContainer());

//        SmilesParser parser = new SmilesParser(SilentChemObjectBuilder.getInstance())
//        IAtomContainer iac = parser.parseSmiles("c1ccccc1")

        println "Bond 1 is aromatic? ${iac.getBond(1).isAromatic()}"
        ByteArrayOutputStream out = new ByteArrayOutputStream()
        MDLV3000Writer writer = new MDLV3000Writer(out)
        Properties props = new Properties()
        props.setProperty("WriteAromaticBondTypes", "true")
        writer.addChemObjectIOListener(new PropertiesListener(props))
//        writer.customizeJob()

        when:
        writer.write(iac)
        writer.close()
        String sdf = new String(out.toByteArray())
        println sdf

        then:
        sdf.endsWith('END\n')
    }
=======
    void "convert v2000 to smiles"() {

        when:
        def mol = CDKMoleculeIOUtils.v2000ToMolecule(Molecules.ethanol.v2000)
        def mo = CDKMoleculeIOUtils.convertToSmiles(mol)

        then:
        mo.source == "CCO"
        mo.format == "smiles"
    }

    void "convert v3000 to smiles"() {

        when:
        def mol = CDKMoleculeIOUtils.v3000ToMolecule(Molecules.ethanol.v3000)
        def mo = CDKMoleculeIOUtils.convertToSmiles(mol)

        then:
        mo.source == "CCO"
        mo.format == "smiles"
    }

>>>>>>> 1102458d
}
<|MERGE_RESOLUTION|>--- conflicted
+++ resolved
@@ -19,7 +19,6 @@
 import org.openscience.cdk.ChemFile
 import org.openscience.cdk.DefaultChemObjectBuilder
 import org.openscience.cdk.fingerprint.SignatureFingerprinter
-<<<<<<< HEAD
 import org.openscience.cdk.interfaces.IChemObjectBuilder
 import org.openscience.cdk.io.listener.PropertiesListener
 import org.openscience.cdk.signature.MoleculeSignature
@@ -27,8 +26,6 @@
 import org.openscience.cdk.smiles.SmilesGenerator
 import org.squonk.types.MoleculeObject
 import org.openscience.cdk.ChemFile
-=======
->>>>>>> 1102458d
 import org.openscience.cdk.interfaces.IAtomContainer
 import org.openscience.cdk.interfaces.IPDBPolymer
 import org.openscience.cdk.io.*
@@ -46,12 +43,8 @@
 import org.squonk.types.CDKSDFile
 import org.squonk.types.MoleculeObject
 import org.squonk.util.IOUtils
-<<<<<<< HEAD
 import spock.lang.Ignore
-
 import java.util.zip.GZIPInputStream
-=======
->>>>>>> 1102458d
 import spock.lang.Specification
 
 import java.util.zip.GZIPInputStream
@@ -499,8 +492,6 @@
         "CCO ethanol" | true
     }
 
-<<<<<<< HEAD
-
     static String aromatic_molfile = '''
   Mrv1729 12031811142D          
 
@@ -619,7 +610,7 @@
         then:
         sdf.endsWith('END\n')
     }
-=======
+
     void "convert v2000 to smiles"() {
 
         when:
@@ -642,5 +633,4 @@
         mo.format == "smiles"
     }
 
->>>>>>> 1102458d
 }
