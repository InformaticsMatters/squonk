/*
 * Copyright (c) 2019 Informatics Matters Ltd.
 *
 * Licensed under the Apache License, Version 2.0 (the "License");
 * you may not use this file except in compliance with the License.
 * You may obtain a copy of the License at
 *
 * http://www.apache.org/licenses/LICENSE-2.0
 *
 * Unless required by applicable law or agreed to in writing, software
 * distributed under the License is distributed on an "AS IS" BASIS,
 * WITHOUT WARRANTIES OR CONDITIONS OF ANY KIND, either express or implied.
 * See the License for the specific language governing permissions and
 * limitations under the License.
 */

package org.squonk.cdk.io;

import org.openscience.cdk.CDKConstants;
import org.openscience.cdk.ChemFile;
import org.openscience.cdk.exception.CDKException;
import org.openscience.cdk.interfaces.IAtomContainer;
import org.openscience.cdk.io.*;
import org.openscience.cdk.io.formats.IChemFormat;
import org.openscience.cdk.io.listener.PropertiesListener;
import org.openscience.cdk.silent.AtomContainer;
import org.openscience.cdk.silent.SilentChemObjectBuilder;
import org.openscience.cdk.smiles.SmiFlavor;
import org.openscience.cdk.smiles.SmilesGenerator;
import org.openscience.cdk.smiles.SmilesParser;
import org.openscience.cdk.tools.manipulator.AtomContainerManipulator;
import org.openscience.cdk.tools.manipulator.ChemFileManipulator;
import org.squonk.cdk.CDKSettings;
import org.squonk.types.CDKSDFile;
import org.squonk.types.MoleculeObject;

import java.io.*;
<<<<<<< HEAD
import java.util.*;
=======
import java.util.ArrayList;
import java.util.Iterator;
import java.util.List;
import java.util.Map;
import java.util.concurrent.atomic.AtomicInteger;
>>>>>>> 1102458d
import java.util.logging.Level;
import java.util.logging.Logger;
import java.util.stream.Stream;

/**
 * @author timbo
 */
public class CDKMoleculeIOUtils {

    private static final Logger LOG = Logger.getLogger(CDKMoleculeIOUtils.class.getName());
    private static final SmilesParser smilesParser = new SmilesParser(SilentChemObjectBuilder.getInstance());

    private static Properties WRITER_PROPERTIES = new Properties();
    static {
        // set custom property to be more tolerant of aromatic bonds
        WRITER_PROPERTIES.setProperty("WriteAromaticBondTypes", CDKSettings.WriteAromaticBondTypes);
    }


    public static Iterator<IAtomContainer> moleculeIterator(final InputStream is)
            throws IOException, CDKException {
        Iterable iter = moleculeIterable(is);
        return iter.iterator();
    }

    public static Iterable<IAtomContainer> moleculeIterable(InputStream is)
            throws IOException, CDKException {
        BufferedInputStream bis = new BufferedInputStream(is);
        bis.mark(10000);
        IChemFormat format = new FormatFactory().guessFormat(bis);
        bis.reset();

        ISimpleChemObjectReader reader;
        if (format == null) {
            // let's try smiles as FormatFactory cannot detect that
            //System.out.println("Trying as smiles");
            reader = new SMILESReader();
        } else {
            //System.out.println("Trying as " + format.getReaderClassName());
            try {
                reader = (ISimpleChemObjectReader) (Class.forName(format.getReaderClassName()).newInstance());
            } catch (InstantiationException | IllegalAccessException | ClassNotFoundException e) {
                throw new CDKException("Failed to instantiate reader", e);
            }
        }
        reader.setReader(bis);

        ChemFile chemFile = reader.read(new ChemFile());
        List<IAtomContainer> containersList = ChemFileManipulator.getAllAtomContainers(chemFile);
        return containersList;
    }

    public static IAtomContainer fetchMolecule(MoleculeObject mo, boolean store) {
        IAtomContainer mol = mo.getRepresentation(IAtomContainer.class.getName(), IAtomContainer.class);
        try {
            if (mol == null) {
                mol = readMolecule(mo.getSource(), mo.getFormat());
            }
            if (mol != null) {
                mol.setProperty(CDKConstants.TITLE, mo.getUUID().toString());
                //mol.setID(mo.getUUID().toString());
                AtomContainerManipulator.percieveAtomTypesAndConfigureAtoms(mol);
                if (store) {
                    mo.putRepresentation(IAtomContainer.class.getName(), mol);
                }
                return mol.clone();
            }
        } catch (CDKException | CloneNotSupportedException e) {
            LOG.log(Level.INFO, "CDK unable to generate molecule: " + e.getMessage());
        }
        return null;
    }

    /**
     * Read the molecule as the specified format. The format is expected to be correct, but can be null, in which case
     * we try to automatically determine the format
     *
     * @param mol    The molecules as a string
     * @param format The format e.g smiles, mol, mol:v2
     * @return
     * @throws CDKException
     */
    public static IAtomContainer readMolecule(String mol, String format) throws CDKException {
        IAtomContainer result = null;
        if (format == null) {
            return readMolecule(mol);
        } else if (format.equals("smiles")) {
            result = smilesToMolecule(mol);
        } else if (format.equals("mol")) {
            try {
                result = v2000ToMolecule(mol);
            } catch (Exception e) {
                result = v3000ToMolecule(mol);
            }
        } else if (format.startsWith("mol:v2")) {
            result = v2000ToMolecule(mol);
        } else if (format.startsWith("mol:v3")) {
            result = v3000ToMolecule(mol);
        }
        return result;
    }

    /**
     * Read the molecule, trying to determine the correct format
     *
     * @param mol
     * @return
     * @throws CDKException
     */
    public static IAtomContainer readMolecule(String mol) throws CDKException {

        if (mol == null) {
            return null;
        }

        ISimpleChemObjectReader reader = null;
        FormatFactory factory = new FormatFactory();
        try {
            IChemFormat format = factory.guessFormat(new StringReader(mol));
            if (format == null) {
                if (mol.startsWith("InChI=")) {
                    reader = new INChIReader();
                } else {
                    // give up and assume smiles
                    SmilesParser parser = new SmilesParser(SilentChemObjectBuilder.getInstance());
                    return parser.parseSmiles(mol);
                }
            } else {
                reader = (ISimpleChemObjectReader) (Class.forName(format.getReaderClassName()).newInstance());
            }
        } catch (ClassNotFoundException | IllegalAccessException | InstantiationException | IOException ex) {
            throw new CDKException("Failed to create reader", ex);
        }
        if (reader != null) {
            reader.setReader(new StringReader(mol));
            IAtomContainer m = reader.read(new AtomContainer());
            try {
                reader.close();
            } catch (IOException e) {
                LOG.log(Level.WARNING, "Failed to close reader", e);
            }
            return m;
        }
        return null;
    }

    public static IAtomContainer v2000ToMolecule(String molfile) throws CDKException {
        MDLV2000Reader v2000Parser = new MDLV2000Reader(new ByteArrayInputStream(molfile.getBytes()));
        return v2000Parser.read(new AtomContainer());
    }

    public static IAtomContainer v3000ToMolecule(String molfile) throws CDKException {
        MDLV3000Reader v3000Parser = new MDLV3000Reader(new ByteArrayInputStream(molfile.getBytes()));
        return v3000Parser.read(new AtomContainer());
    }

    public static IAtomContainer smilesToMolecule(String smiles) throws CDKException {
        return smilesParser.parseSmiles(smiles);
    }

    public static List<IAtomContainer> importMolecules(String s) throws CDKException {
        Iterable<IAtomContainer> iter = null;
        try {
            iter = moleculeIterable(new ByteArrayInputStream(s.getBytes()));
        } catch (IOException e) {
            throw new CDKException("Failed to read molecules", e);
        }
        List<IAtomContainer> mols = new ArrayList<>();
        if (iter != null) {
            for (IAtomContainer mol : iter) {
                mols.add(mol);
            }
        }
        return mols;
    }

    public static SDFWriter createSDFWriter(OutputStream out) {
        SDFWriter writer = new SDFWriter(out);
        // set custom properties
        writer.addChemObjectIOListener(new PropertiesListener(WRITER_PROPERTIES));
        writer.customizeJob();
        return writer;
    }

    public static MDLV2000Writer createMDLV2000Writer(Writer out) {
        MDLV2000Writer writer = new MDLV2000Writer(out);
        writer.addChemObjectIOListener(new PropertiesListener(WRITER_PROPERTIES));
        writer.customizeJob();
        return writer;
    }

    public static MDLV3000Writer createMDLV3000Writer(Writer out) {
        MDLV3000Writer writer = new MDLV3000Writer(out);
        writer.addChemObjectIOListener(new PropertiesListener(WRITER_PROPERTIES));
        return writer;
    }

    public static CDKSDFile covertToSDFile(Stream<MoleculeObject> mols, boolean haltOnError) throws IOException, CDKException {

        LOG.info("Converting to SDF");

        final PipedInputStream in = new PipedInputStream();
        final PipedOutputStream out = new PipedOutputStream(in);
        final BufferedWriter bwriter = new BufferedWriter(new OutputStreamWriter(out));

        Thread t = new Thread() {
            public void run() {
<<<<<<< HEAD
                try (SDFWriter writer = createSDFWriter(out)) {

=======
                LOG.fine("Running SDF conversion");
                try (SDFWriter writer = new SDFWriter(bwriter)) {
>>>>>>> 1102458d
                    // TODO - change this to a map (MoleculeObject -> IAtomContainer operation followed by an operation
                    // to write to SDF
                    AtomicInteger count = new AtomicInteger(0);
                    mols.forEachOrdered((mo) -> {
                        if (count.incrementAndGet() % 1000 == 0) {
                            LOG.info("Processed " + count.get() + " mols");
                        }
                        IAtomContainer mol = fetchMolecule(mo, false);
                        if (mol == null) {
                            if (haltOnError) {
                                String msg = "Failed to read molecule " + mo.getUUID();
                                if (mo.getFormat().startsWith("smiles")) {
                                    msg += ". Original smiles: " + mo.getSource();
                                }
                                throw new RuntimeException(msg);
                            } else {
                                LOG.warning("Failed to read molecule " + mo.getUUID());
                                mol = handleErrorWithEmptyMolecule(mo, null);
                            }
                        } else {
                            copyPropertiesToIAtomContainer(mo, mol);
                        }
                        try {
                            writer.write(mol);
                            bwriter.flush();
                        } catch (CDKException | IOException e) {
                            if (haltOnError) {
                                String msg = "Failed to write molecule " + mo.getUUID();
                                if (mo.getFormat().startsWith("smiles")) {
                                    msg += ". Original smiles: " + mo.getSource();
                                }
                                throw new RuntimeException(msg, e);
                            } else {
                                LOG.warning("Failed to write molecule " + mo.getUUID());
                                AtomContainer emptyMol = handleErrorWithEmptyMolecule(mo, e.getLocalizedMessage());
                                try {
                                    writer.write(emptyMol);
                                    bwriter.flush();
                                } catch (CDKException | IOException e1) {
                                    LOG.log(Level.WARNING, "Failed to write empty molecule " + mo.getUUID(), e1);
                                }
                            }
                        }
                    });
                    LOG.info("Writing to SDF complete");
                    mols.close();
                    writer.close();
                } catch (IOException e) {
                    throw new RuntimeException("Failed to create SDFWriter", e);
                }
            }
        };
        t.start();

        return new CDKSDFile(in, false);
    }

    /**
     * Replace with an empty molecule. See #20
     *
     * @param mo
     * @param errorMessage
     */
    private static AtomContainer handleErrorWithEmptyMolecule(MoleculeObject mo, String errorMessage) {
        AtomContainer emptyMol = new AtomContainer();
        StringBuilder b = new StringBuilder("Invalid molecule encountered\n");
        b.append("Molecule is replaced with an empty molecule\n");
        if (mo.getFormat().startsWith("smiles")) {
            b.append("Original smiles: ").append(mo.getSource()).append("\n");
        }
        if (errorMessage != null) {
            b.append("Error was: " + errorMessage).append("\n");
        }
        copyPropertiesToIAtomContainer(mo, emptyMol);
        emptyMol.setProperty(MoleculeObject.INVALID_FORMAT_PROP, b.toString());
        return emptyMol;
    }

    private static void copyPropertiesToIAtomContainer(MoleculeObject mo, IAtomContainer iac) {
        for (Map.Entry<String, Object> e : mo.getValues().entrySet()) {
            String key = e.getKey();
            Object val = e.getValue();
            if (key != null && val != null) {
                iac.setProperty(key, val);
            }
        }
        // for some reason CDK adds this property with no value, so we remove it
        //mol.removeProperty("cdk:Title");
        iac.removeProperty("cdk:Remark");
    }

    public static Stream<MoleculeObject> convertMoleculeObjects(Stream<MoleculeObject> input, String toFormat) throws CDKException {
        if (toFormat != null) {
            throw new IllegalArgumentException("toFormat must be specified");
        }
        Stream<MoleculeObject> results = null;
        if (toFormat.equals("smiles")) {
            final SmilesGenerator generator = new SmilesGenerator(SmiFlavor.Absolute);
            results = input.map(mo -> {
                try {
                    IAtomContainer mol = readMolecule(mo.getSource());
                    String smi = generator.create(mol);
                    return new MoleculeObject(smi, "smiles");
                } catch (CDKException e) {
                    throw new RuntimeException("Failed to convert structure to format " + toFormat, e);
                }
            });
        } else if (toFormat.equals("mol")) {
            results = input.map(mo -> {
                try {
                    IAtomContainer mol = readMolecule(mo.getSource());
                    MoleculeObject result;
                    if (toFormat.startsWith("mol:v2")) {
                        result = convertToMolfileV2000(mol);
                    } else if (toFormat.startsWith("mol:v3")) {
                        result = convertToMolfileV3000(mol);
                    } else {
                        result = convertToMolfile(mol);
                    }
                    return result;
                } catch (Exception e) {
                    throw new RuntimeException("Failed to convert structure to format " + toFormat, e);
                }
            });
        } else {
            throw new IllegalArgumentException("Unsupported format: " + toFormat);
        }

        return results;
    }

    public static MoleculeObject convertToFormat(IAtomContainer mol, String format) throws IOException, CDKException {
        if (format.equals("smiles")) {
            return convertToSmiles(mol);
        } else if (format.equals("mol") || format.startsWith("mol:")) {
            if (format.startsWith("mol:v2")) {
                return convertToMolfileV2000(mol);
            } else if (format.startsWith("mol:v3")) {
                return convertToMolfileV3000(mol);
            } else {
                return convertToMolfile(mol);
            }
        } else {
            throw new IllegalArgumentException("Unsupported format: " + format);
        }
    }

    public static MoleculeObject convertToSmiles(IAtomContainer mol) throws CDKException {
        SmilesGenerator generator = new SmilesGenerator(SmiFlavor.Absolute);
        String smi = generator.create(mol);
        return new MoleculeObject(smi, "smiles");
    }

    public static MoleculeObject convertToSmiles(IAtomContainer mol, SmilesGenerator generator) throws CDKException {
        String smi = generator.create(mol);
        return new MoleculeObject(smi, "smiles");
    }

    public static MoleculeObject convertToMolfile(IAtomContainer mol) throws IOException, CDKException {
        try {
            return convertToMolfileV2000(mol);
        } catch (Exception e) {
            return convertToMolfileV3000(mol);
        }
    }

    public static MoleculeObject convertToMolfileV2000(IAtomContainer mol) throws IOException, CDKException {
        StringWriter writer = new StringWriter();
        try (MDLV2000Writer mdl = createMDLV2000Writer(writer)) {
            mdl.write(mol);
        }
        String source = writer.toString();
        return new MoleculeObject(source, "mol:v2");
    }

    public static MoleculeObject convertToMolfileV3000(IAtomContainer mol) throws IOException, CDKException {
        StringWriter writer = new StringWriter();
        try (MDLV3000Writer mdl = createMDLV3000Writer(writer)) {
            mdl.write(mol);
        }
        String source = writer.toString();
        return new MoleculeObject(source, "mol:v3");
    }


    public static MoleculeObject convertMolecule(IAtomContainer mol, DefaultChemObjectWriter objectWriter, String formatString) throws IOException, CDKException {
        StringWriter writer = new StringWriter();
        objectWriter.setWriter(writer);
        objectWriter.write(mol);
        writer.close();
        String source = writer.toString();
        return new MoleculeObject(source, formatString);
    }

}<|MERGE_RESOLUTION|>--- conflicted
+++ resolved
@@ -35,15 +35,9 @@
 import org.squonk.types.MoleculeObject;
 
 import java.io.*;
-<<<<<<< HEAD
 import java.util.*;
-=======
-import java.util.ArrayList;
-import java.util.Iterator;
-import java.util.List;
-import java.util.Map;
 import java.util.concurrent.atomic.AtomicInteger;
->>>>>>> 1102458d
+
 import java.util.logging.Level;
 import java.util.logging.Logger;
 import java.util.stream.Stream;
@@ -251,13 +245,9 @@
 
         Thread t = new Thread() {
             public void run() {
-<<<<<<< HEAD
-                try (SDFWriter writer = createSDFWriter(out)) {
-
-=======
+
                 LOG.fine("Running SDF conversion");
                 try (SDFWriter writer = new SDFWriter(bwriter)) {
->>>>>>> 1102458d
                     // TODO - change this to a map (MoleculeObject -> IAtomContainer operation followed by an operation
                     // to write to SDF
                     AtomicInteger count = new AtomicInteger(0);
