--- conflicted
+++ resolved
@@ -1,17 +1,18 @@
 #!/bin/bash
 
-base=$PWD
+if [ ! $# == 1 ]; then
+    echo "Must specify image tag to push"
+    exit 1
+fi
 
-./images-build-all.sh
+echo "Using image tag $1"
 
-docker push squonk/portal
-<<<<<<< HEAD
-docker push squonk/chemservices-basic
-docker push squonk/core-services-server
-=======
-docker push squonk/chem-services-basic
-docker push squonk/coreserver
->>>>>>> 96834502
-docker push squonk/cellexecutor
-docker push squonk/xwiki
-docker push squonk/flyway
+set -e
+
+docker push squonk/chemservices-basic:$1
+docker push squonk/coreservices:$1
+docker push squonk/cellexecutor:$1
+docker push squonk/flyway:$1
+
+docker push squonk/portal:latest
+docker push squonk/xwiki:latest