--- conflicted
+++ resolved
@@ -3,29 +3,10 @@
 services:
         
     ################# nginx ##########################################################
-<<<<<<< HEAD
-    # Acts as reverse proxy
-    # place the privkey.pem and fullchain.pem certificates in the images/nginx/certs/squonk.it/ directory
-    # and generate Strong Diffie-Hellman Group like this:
-    # openssl dhparam -out images/nginx/certs/squonk.it/dhparam.pem 2048
-=======
     # Add the IM web site
     #
->>>>>>> bf86da3b
     nginx:
         volumes:
-<<<<<<< HEAD
-        - ./images/nginx/nginx.conf:/etc/nginx/nginx.conf:ro,Z
-        - ./images/nginx/default.site.conf:/etc/nginx/conf.d/default.conf:ro,Z
-        - ./images/nginx/certs/:/etc/nginx/certs/:ro,Z
-        - ./images/nginx/xwiki.conf:/etc/nginx/snippets/xwiki.conf:ro,Z
-        - ./images/nginx/sites/squonk.it/html/:/usr/share/nginx/html/squonk.it/html/:ro,Z
-        - ./images/nginx/informaticsmatters.com.conf:/etc/nginx/conf.d/informaticsmatters.com.conf:ro,Z
-        - ./images/nginx/sites/informaticsmatters.com/jekyll/website/_site/:/usr/share/nginx/html/www.informaticsmatters.com/html/:ro,Z
-        networks:
-        - squonk_front
-=======
-        - ./images/nginx/informaticsmatters.com.conf:/etc/nginx/conf.d/informaticsmatters.com.conf:ro,Z
-        - ./images/nginx/sites/informaticsmatters.com/jekyll/website/_site/:/usr/share/nginx/html/www.informaticsmatters.com/html/:ro,Z
->>>>>>> bf86da3b
+        - ./images/nginx/informaticsmatters.com.conf:/etc/nginx/conf.d/informaticsmatters.com.conf:ro,z
+        - ./images/nginx/sites/informaticsmatters.com/jekyll/website/_site/:/usr/share/nginx/html/www.informaticsmatters.com/html/:ro,z
  