# Squonk to Minishift

## Deployment
The deployment consists of a number of templates and stages:

-   squonk-secrets
-   squonk-infra
-   squonk-app

## Initialize project

Logged in as a cluster admin (e.g. system:admin) Do these:
 
    $ oc new-project openrisknet-infra
    $ oc new-project squonk
    $ oc adm policy add-role-to-user edit developer
    $ oc adm policy add-scc-to-group anyuid system:authenticated
    $ oc adm policy add-cluster-role-to-user cluster-admin -z default
    
The first creates the squonk project.
The second gives our developer user access to the squonk project 
The third allows containers to be run as any user, not an OpenShift assigned user id.
The fourth adds cluster admin role to the service account.
We hope to reduce the need for the elevated privs used is the third and fourth commands.

If running on an environment where persistent volumes need to be manually provisioned then setup waht is 
needed (e.g. NFS exports) and then execute the appropriate squonk-pv-*.yaml template for your system. e.g.

    $ oc process -f squonk-pv-nfs.yaml | oc create -f -

Once done log in as a normal user e.g. developer.

### Create database

The database and users have to be created. This might be in a pre-existing database that is in a different
project (e.g openrisknet-infra or squonk-infra). To create this database we use the squonk-db-init.yaml 
template which creates the database, schema, users and permissions that are needed by Squonk. The template
also creates a secret in the squonk project that contains the details that Squonk needs to connect to the
database.

Run this template in the project that contains the PostgreSQL database as a user who has the necessary
privileges for that project and to write secrets into the squonk project (e.g. admin). 
Switch to the project:

    $ oc project openrisknet-infra
<<<<<<< HEAD
 
    $ oc process -f squonk-db-init.yaml | oc create -f -
=======
    $ oc process -f squonk-db-init.yaml -p DATABASE_HOST=postgresql.openrisknet-infra.svc | oc create -f -
>>>>>>> fca4b261
    
If the database service is not named postgresql.openrisknet-infra.svc then pecify the value of the 
DATABASE_HOST parameter using `-p DATABASE_HOST=postgres-service.postgres-project.svc`.

If squonk is not running in the `squonk` project then specify the 
`-p SQUONK_NAMESPACE=xxxxx` parameter to specify the project.

To check that this has worked look at the logs of the `squonk-database-creator-????` pod in the project from
 which this was run, and check that there is a secret named `squonk-database-credentials` in the squonk project.

### Secrets

Secrets need to be deployed before any other object.
Switch back to the squonk project

    $ oc project squonk
    
Deploy the secrets

    $ oc process -f squonk-secrets.yaml | oc create -f -
    
### Infrastructure
This is responsible for the operating infrastructure, which
consists of `postgres` and `rabbitmq`.

Then, deploy using:

    $ oc process -f squonk-infra.yaml | oc create -f -

### Application
>   The Application should be dependent on the infrastructure so, in theory,
    there's no need to wait for Infrastructure before you deploy these
    services.

Deploy using:

    $ oc process -f squonk-app.yaml | oc create -f -

## TODOs

-   Avoid running chemservices image as Openshift assigned user. (priority=low)
-   Split Chemservices up into its individual services and deploy independently. 
    Only rdkit-search will require access to Postgres and RabbitMQ. (priority=medium)<|MERGE_RESOLUTION|>--- conflicted
+++ resolved
@@ -43,13 +43,8 @@
 Switch to the project:
 
     $ oc project openrisknet-infra
-<<<<<<< HEAD
- 
     $ oc process -f squonk-db-init.yaml | oc create -f -
-=======
-    $ oc process -f squonk-db-init.yaml -p DATABASE_HOST=postgresql.openrisknet-infra.svc | oc create -f -
->>>>>>> fca4b261
-    
+
 If the database service is not named postgresql.openrisknet-infra.svc then pecify the value of the 
 DATABASE_HOST parameter using `-p DATABASE_HOST=postgres-service.postgres-project.svc`.
 
