--- conflicted
+++ resolved
@@ -69,23 +69,6 @@
 
 Once you've done this you can benefit from the full set of unit tests.
 
-<<<<<<< HEAD
-## The CI/CD process (Travis)
-**Do not deploy Squonk from your own (local) builds**. Always use
-images built and pushed by the CI/CD (Travis) process. Squonk is automatically
-built and (unit) tested using Travis and images pushed to Docker Hub from there.
-
-The Travis-derived builds provide the _single point of truth_.
-
--   You must not push `latest` or officially tagged images from your
-    workstation
--   When deploying always commit your changes (on a branch)
-    and rely on images pushed to Docker Hub by the Travis process
-    
-See the **DEV-PROCESS.md** document for further details.
-  
-=======
->>>>>>> 5dc5cf43
 ## Contributing
 Currently it is not expected that third party developers will find it
 easy to contribute to this codebase, but that will change. If you are
